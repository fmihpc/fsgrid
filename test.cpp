--- conflicted
+++ resolved
@@ -9,17 +9,10 @@
    MPI_Comm_rank(MPI_COMM_WORLD, &rank);
    MPI_Comm_size(MPI_COMM_WORLD, &size);
 
-<<<<<<< HEAD
    // Create a 8×8 Testgrid
    std::array<int32_t, 3> globalSize{20,8,1};
    std::array<int, 3> isPeriodic{true,true,true};
    {
-=======
-   { // <-- scope to make sure grid destructor runs before finalize
-      // Create a 8×8 Testgrid
-      std::array<uint32_t, 3> globalSize{8,8,1};
-      std::array<int, 3> isPeriodic{false,false,true};
->>>>>>> 943bd259
       FsGrid<int,1> testGrid(globalSize, MPI_COMM_WORLD, isPeriodic);
       if(rank == 0) {
          std::cerr << " --- Test task mapping functions ---" << std::endl;
@@ -28,7 +21,7 @@
          for(int i=0; i<8; i++) {
             auto taskLid = testGrid.getTaskForGlobalID(8*1*0+8*0+i);
             std::cerr << "Cell ( " << i << ", 0, 0) is located on task "
-               << taskLid.first << std::endl;
+                      << taskLid.first << std::endl;
             std::cerr << "   and it has LocalID " << taskLid.second << std::endl;
          }
          for(int i=0; i<8; i++) {
@@ -43,7 +36,6 @@
                       << taskLid.first << std::endl;
          }
       }
-<<<<<<< HEAD
       
       std::array<int, 3>  localSize=testGrid.getLocalSize();
 
@@ -52,7 +44,7 @@
       int z = 0;
       for(int y = -1; y < localSize[1] + 1; y++){
          for(int x = -1; x < localSize[0] + 1; x++){
-            testGrid.get(x, y, z) = rank;
+            *(testGrid.get(x, y, z)) = rank;
          }
       }
       
@@ -66,7 +58,7 @@
          for(int y = -1; y < localSize[1] + 1; y++){
             printf("y=%d :", y);
             for(int x = -1; x < localSize[0] +1;  x++){
-               printf("%d ", testGrid.get(x, y, z));
+               printf("%d ", *(testGrid.get(x, y, z)));
             }
             printf("\n");
          }
@@ -84,102 +76,102 @@
          for(int y = -1; y < localSize[1] + 1; y++){
             printf("y=%d :", y);
             for(int x = -1; x < localSize[0] +1;  x++){
-               printf("%d ", testGrid.get(x, y, z));
+               printf("%d ", *(testGrid.get(x, y, z)));
             }
             printf("\n");
          }
          printf("----------------------------------\n");
-=======
+      }
+      
 
-      if(rank == 0) {
-         std::cerr << " --- Test data transfer into the grid ---" << std::endl;
-      }
+         if(rank == 0) {
+            std::cerr << " --- Test data transfer into the grid ---" << std::endl;
+         }
 
-      // First, setup grid coupling to do everything from task 0
-      if(rank == 0) {
-         testGrid.setupForGridCoupling(8*8);
-         for(int y=0; y<8; y++) {
-            for(int x=0; x<8; x++) {
-               testGrid.setGridCoupling(y*8+x,0); // All cells are coupled to 0
+         // First, setup grid coupling to do everything from task 0
+         if(rank == 0) {
+            testGrid.setupForGridCoupling(8*8);
+            for(int y=0; y<8; y++) {
+               for(int x=0; x<8; x++) {
+                  testGrid.setGridCoupling(y*8+x,0); // All cells are coupled to 0
+               }
             }
+         } else {
+            testGrid.setupForGridCoupling(0);
          }
-      } else {
-         testGrid.setupForGridCoupling(0);
-      }
-      testGrid.finishGridCoupling();
+         testGrid.finishGridCoupling();
 
 
 
-      // Fill in some junk data from task 0
-      std::vector<int> fillData;
-      if(rank == 0) {
-         fillData.resize(8*8);
+         // Fill in some junk data from task 0
+         std::vector<int> fillData;
+         if(rank == 0) {
+            fillData.resize(8*8);
 
-         // We are going to send data for all 8×8 Cells
-         testGrid.setupForTransferIn(8*8);
-         for(int y=0; y<8; y++) {
-            for(int x=0; x<8; x++) {
-               fillData[y*8 + x] = x*y;
+            // We are going to send data for all 8×8 Cells
+            testGrid.setupForTransferIn(8*8);
+            for(int y=0; y<8; y++) {
+               for(int x=0; x<8; x++) {
+                  fillData[y*8 + x] = x*y;
 
-               testGrid.transferDataIn(y*8+x,fillData[y*8+x]);
+                  testGrid.transferDataIn(y*8+x,fillData[y*8+x]);
+               }
             }
+         } else {
+            // The others simply recieve
+            testGrid.setupForTransferIn(0);
          }
-      } else {
-         // The others simply recieve
-         testGrid.setupForTransferIn(0);
-      }
-      testGrid.finishTransfersIn();
+         testGrid.finishTransfersIn();
 
 
-      // Now have each task output their data
-      for(int i=0; i<size; i++) {
-         if(i == rank) {
-            std::cerr << "Contents of Task #" << rank << ": " << std::endl;
-            std::array<uint32_t,3> localSize = testGrid.getLocalSize();
-            for(unsigned int y=0; y<localSize[1]; y++) {
-               for(unsigned int x=0; x<localSize[0]; x++) {
-                  std::cerr << *testGrid.get(x,y,0) << ", ";
+         // Now have each task output their data
+         for(int i=0; i<size; i++) {
+            if(i == rank) {
+               std::cerr << "Contents of Task #" << rank << ": " << std::endl;
+               std::array<int32_t,3> localSize = testGrid.getLocalSize();
+               for(unsigned int y=0; y<localSize[1]; y++) {
+                  for(unsigned int x=0; x<localSize[0]; x++) {
+                     std::cerr << *testGrid.get(x,y,0) << ", ";
+                  }
+                  std::cerr << std::endl;
+               }
+            }
+            MPI_Barrier(MPI_COMM_WORLD);
+         }
+
+
+         // Transfer it back
+         std::vector<int> returnedData;
+         if(rank ==0) {
+            returnedData.resize(8*8);
+
+            testGrid.setupForTransferOut(8*8);
+            for(int y=0; y<8; y++) {
+               for(int x=0; x<8; x++) {
+                  testGrid.transferDataOut(y*8+x,returnedData[y*8+x]);
+               }
+            }
+         } else {
+            testGrid.setupForTransferOut(0);
+         }
+         testGrid.finishTransfersOut();
+
+         // Validate the result
+         if(rank == 0) {
+            std::cerr << " --------- " << std::endl;
+            std::cerr << "Returned array contents:" << std::endl;
+            for(unsigned int y=0; y<8; y++) {
+               for(unsigned int x=0; x<8; x++) {
+                  std::cerr << returnedData[y*8+x] << ", ";
                }
                std::cerr << std::endl;
             }
          }
-         MPI_Barrier(MPI_COMM_WORLD);
       }
+      
 
+      
+      MPI_Finalize();
 
-      // Transfer it back
-      std::vector<int> returnedData;
-      if(rank ==0) {
-         returnedData.resize(8*8);
-
-         testGrid.setupForTransferOut(8*8);
-         for(int y=0; y<8; y++) {
-            for(int x=0; x<8; x++) {
-               testGrid.transferDataOut(y*8+x,returnedData[y*8+x]);
-            }
-         }
-      } else {
-         testGrid.setupForTransferOut(0);
-      }
-      testGrid.finishTransfersOut();
-
-      // Validate the result
-      if(rank == 0) {
-         std::cerr << " --------- " << std::endl;
-         std::cerr << "Returned array contents:" << std::endl;
-         for(unsigned int y=0; y<8; y++) {
-            for(unsigned int x=0; x<8; x++) {
-               std::cerr << returnedData[y*8+x] << ", ";
-            }
-            std::cerr << std::endl;
-         }
->>>>>>> 943bd259
-      }
-   }
-   
-
-   
-   MPI_Finalize();
-
-   return 0;
-}+      return 0;
+   }